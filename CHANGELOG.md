## 0.54.0 (Unreleased)
ENHANCEMENTS:
* provider: the default development, testing and building of the provider is now done with Go 1.16.
* serverless: supported API Gateway

<<<<<<< HEAD
=======
BUG FIXES:
* mdb: fix user settings diff for ClickHouse cluster

>>>>>>> 11022d87
## 0.53.0 (March 19, 2021)
ENHANCEMENTS:
* mdb: add example and update documentation for `yandex_mdb_postgresql_cluster` resource
* serverless: supported log-group trigger

BUG FIXES:
* dns: fix recordset update in `yandex_dns_recordset`
* storage: Fix timeout while applying CORS settings with empty fields

## 0.52.0 (March 10, 2021)
FEATURES:
* **New Resource:** `yandex_mdb_sqlserver_cluster`
* managed-kubernetes: support `security_group_ids` for `yandex_kubernetes_node_group` resource and data source
* **New Resource:** `yandex_dns_zone`
* **New Resource:** `yandex_dns_recordset`
* **New Data Source:** `yandex_dns_zone`
* serverless: support import for all resources
* **New Resource:** `yandex_container_repository`
* **New Resource:** `yandex_container_repository_iam_binding`
* **New Data Source:** `yandex_container_repository` 

ENHANCEMENTS:
* mdb: add `service_account_id` section in `yandex_mdb_clickhouse_cluster` resource and data source
* mdb: add `cloud_storage` section in `yandex_mdb_clickhouse_cluster` resource and data source
* managed-kubernetes: added `network_interface` section for `yandex_kubernetes_node_group`
* managed-redis: added 'disk_type_id' field

WARNING:
* managed-kubernetes: `nat` entitiy and `subnet_id` entity in `allocation_policy` section for `yandex_kubernetes_node_group` is now deprecated
* mdb: when changing the `assign_public_ip` attribute to `host` entity in  `yandex_mdb_mysql_cluster`, the old host is deleted and a new host is created
* mdb: add `allow_regeneration_host` attribute in `yandex_mdb_mysql_cluster` resource

BUG FIXES:
* mdb: fix host delete in `yandex_mdb_mysql_cluster`

## 0.51.1 (February 20, 2021)
ENHANCEMENTS:
* compute: add documentation and example for non-replicated disk

## 0.51.0 (February 19, 2021)
FEATURES:
* compute: support yandex_disk_placement_group resource and data source.
* compute: integrate yandex_disk_placement_group with compute disk resource and data source.
* mdb: added the ability to upgrade the Mysql version using the `version` attribute in `yandex_mdb_mysql_cluster`

ENHANCEMENTS:
* mdb: add `restore` entity in `yandex_mdb_mysql_cluster` resource
* mdb: add `connection_limits`, `global_permissions` and `authentication_plugin` attributes to `user` entity in `yandex_mdb_mysql_cluster` resource and data source
* mdb: add `restore` entity in `yandex_mdb_postgresql_cluster` resource
* mdb: add `settings` and `quota` sections to `user` entity in `yandex_mdb_clickhouse_cluster` resource and data source.
* iam: corrected documentation for `yandex_resourcemanager_cloud_iam_binding` resource.
* iam: corrected documentation for `yandex_resourcemanager_folder_iam_binding` resource.

BUG FIXES:
* mdb: fix updating user permissions for Kafka cluster

WARNING:
* mdb: replace sets with lists for users in `yandex_mdb_mysql_cluster`. There can appear changes in diff for users, which will not change anything and will disappear after apply

## 0.50.0 (February 5, 2021)
FEATURES:
* **New Resource:** `yandex_container_registry_iam_binding`
* mdb: version 13 is available in `yandex_mdb_postgresql_cluster`
* storage: `yandex_storage_bucket` resource supports versioning configuration
* storage: `yandex_storage_bucket` resource supports logging configuration
* vpc: add example for ddos protected address documentation
* compute: support yandex_placement_group resource and data source.
* compute: integrate yandex_placement_group with compute instance and instance group resources and data source.

ENHANCEMENTS:
* storage: add bucket configuration example
* mdb: support `security_group_ids` for managed service for kafka
* mdb: add `web_sql` and `data_lens` attribute to `access` entity in `yandex_mdb_mysql_cluster` resource and data source
* mdb: add `mysql_config` attribute in `yandex_mdb_mysql_cluster` resource and data source
* mdb: add `format_schema` section in `yandex_mdb_clickhouse_cluster` resource and data source
* mdb: add `ml_model` section in `yandex_mdb_clickhouse_cluster` resource and data source
* mdb: add `replication_source_name`, `priority` attributes to `host`entity and `host_master_name` attribute in `yandex_mdb_postgresql_cluster` resource and data source
* mdb: add `sql_user_management` and `sql_database_management` attributes in `yandex_mdb_clickhouse_cluster` resource and data_source
* mdb: add `admin_password` attribute in `yandex_mdb_clickhouse_cluster` resource
* kms: add sensitive flag for `plaintext` attribute in `yandex_kms_secret_ciphertext` resource
* managed-kubernetes: support `security_group_ids` for `yandex_kubernetes_cluster` resource and data source

## 0.49.0 (January 15, 2021)
FEATURES:
* storage: `yandex_storage_bucket` resource supports lifecycle configuration

ENHANCEMENTS:
* mdb: changing `folder_id` attribute in `yandex_mdb_postgresql_cluster` moves PostgreSQL cluster to new folder
* mdb: add `web_sql` attribute to `config.access` entity in `yandex_mdb_postgresql_cluster` resource and data source
* mdb: add `performance_diagnostics` attribute to `config` entity in `yandex_mdb_postgresql_cluster` resource and data source
* mdb: add `settings` attribute to `user` entity in `yandex_mdb_postgresql_cluster` resource and data source
* mdb: add `postgresql_config` attribute to `config` entity in `yandex_mdb_postgresql_cluster` resource and data
* mdb: support `security_group_ids` in all database cluster resources and data sources
* compute: `strategy` attribute to `deploy_policy` entity in `yandex_compute_instance_group` resource and data source
* vpc: extend validation for listener spec in `yandex_lb_network_load_balancer` resource

## 0.48.0 (December 22, 2020)
BUG FIXES:
* mdb: fix setting of folder_id field for MongoDB cluster
* dataproc: add documentation for the `ui_proxy` attribute
* vpc: fix panic on reading `yandex_vpc_address` resource

ENHANCEMENTS:
* mdb: add `conn_limit` attribute to `user` entity in `yandex_mdb_postgresql_cluster` resource and data source
* mdb: add `config` section in `yandex_mdb_clickhouse_cluster` resource and data source

## 0.47.0 (November 10, 2020)
BUG FIXES:
* kms: fix import operation
* serverless: folder_id can be using from yandex_function, yandex_function_trigger, yandex_iot_core_registry
* serverless: crash fix for dlq option in yandex_function_trigger

ENHANCEMENTS:
* vpc: default_security_group_id field was added to network resource and data source
* provider: support authentication via IAM token

FEATURES:
* mdb: support ClickHouse shard groups in `yandex_mdb_clickhouse_cluster`

## 0.46.0 (October 19, 2020)
BUG FIXES:
* vpc: Security group rule port bugfix: can create rules without specifying a port
* vpc: Fix internal_address_spec block in network load balancer resource doc
* vpc: Security group ANY port bug fix
* dataproc: support for UI Proxy

ENHANCEMENTS:
* serverless: improved zip archive content size limit excession error message

## 0.45.1 (October 06, 2020)

BUG FIXES:
* fix release issue

## 0.45.0 (October 05, 2020)
FEATURES:
* mdb: support MongoDB 4.4 in `yandex_mdb_mongodb_cluster`
* vpc: address resource & data source

ENHANCEMENTS:
* lb: improve NLB sweeper and tests

BUG FIXES:
* vpc: `static_route` in `yandex_vpc_route_table` is optional now

## 0.44.1 (September 24, 2020)

BUG FIXES:
* vpc: fix "security_group" data source

## 0.44.0 (September 22, 2020)

FEATURES:
* vpc: security group rule targets `security_group_id` and `predefined_target` are supported
* storage: `yandex_storage_bucket` resource can manage SSE

ENHANCEMENTS:
* some changes in security group resource

BUG FIXES:
* lb: fix modifying listener settings

## 0.43.0 (August 20, 2020)

FEATURES:
* iam: support for resolving by name in `yandex_iam_service_account` data source

BUG FIXES:
* compute: fix `yandex_compute_instance` update trying to re-configure dymanic NAT
* mdb: replace sets with lists for users and databases in `yandex_mdb_postgresql_cluster`.
WARNING: there can appear changes in diff for users and databases, which will not change anything and will disappear after apply

## 0.42.1 (August 04, 2020)

BUG FIXES:
* compute: fix panic on parsing `instance_template.network_interface.security_group_ids` attribute in `yandex_compute_instance_group` resource

## 0.42.0 (July 27, 2020)
FEATURES:
* mdb: support Redis 6.0 in `yandex_mdb_redis_cluster`

FEATURES:
* **New Data Source:** `yandex_client_config`

ENHANCEMENTS:
* mdb: add `role` attribute to `host` entity in `yandex_mdb_postgresql_cluster` resource and data source
* compute: support update of `network_interface` attribute for `yandex_compute_instance` resource

BUG FIXES:
* compute: fix `secondary_disk` validation in `yandex_compute_instance_group` resource
* compute: remove `secondary_disk.security_group_ids` attribute from `yandex_compute_instance` data source

## 0.41.1 (June 24, 2020)

BUG FIXES:
* vpc: fix panic on empty subnet dhcp options on `yandex_vpc_subnet` resource ([#82](https://github.com/terraform-providers/terraform-provider-yandex/issues/82))

## 0.41.0 (June 23, 2020)
FEATURES:
* **New Data Source:** `yandex_message_queue`
* **New Resource:** `yandex_message_queue`
* vpc: allow setting dhcp options for `yandex_vpc_subnet`

ENHANCEMENTS:
* mdb: document mdb enumerables for Redis, MongoDB and ClickHouse
* provider: support set 'service_account_key_file' as either the path to or the contents of a Service Account key file in JSON format
* managed-kubernetes: support `gpus` attribute for `yandex_kubernetes_node_group`
* compute: add `instance_template.scale_policy.test_auto_scale` attribute in `yandex_compute_instance_group` resource and data source
* compute: add `deletion_protection` attribute in `yandex_compute_instance_group` resource and data source
* compute: add `instance_template.network_interface.security_group_ids` attribute in `yandex_compute_instance_group` resource and data source
* compute: add `network_interface.security_group_ids` attribute in `yandex_compute_instance` resource and data source

BUG FIXES:
* mdb: fix typo in using mdb api by `resource_yandex_mdb_postgresql_cluster`
* vpc: fix removing `yandex_vpc_subnet` attribute `route_table_id`

## 0.40.0 (May 22, 2020)
FEATURES:
* **New Resource:** `yandex_function_iam_binding`

BUG FIXES:
* compute: add `ipv4` flag in `yandex_compute_instance` data source
* mdb: fix disk size change on `mdb_mongodb` resource update
* mdb: adding database with its owner to existing `resource_yandex_mdb_postgresql_cluster` simultaneously

## 0.39.0 (May 05, 2020)
ENHANCEMENTS:
* mdb: add `roles` attribute to `user` entity in `mdb_mongodb` resource and data source
* compute: change allowed disk type from `network-nvme` to `network-ssd`
* compute: `ipv4` flag determines whether to assign a IPv4 address for `network_interface` in `yandex_compute_instance` and `yandex_compute_instance_group`

## 0.38.0 (April 22, 2020)
FEATURES:
* **New Data Source:** `yandex_vpc_security_group`
* **New Resource:** `yandex_vpc_security_group`

ENHANCEMENTS:
* managed-kubernetes: allow to create cluster with KMS provider for secrets encryption.

## 0.37.0 (April 16, 2020)
ENHANCEMENTS:
* storage: support custom acl grants for `yandex_storage_bucket`

## 0.36.0 (April 16, 2020)
ENHANCEMENTS:
* compute: add `variables` attribute in `yandex_compute_instance_group` resource and data source
* compute: add `status` attribute in `yandex_compute_instance_group` resource and data source
* compute: add `instance_template.name` attribute in `yandex_compute_instance_group` resource and data source
* compute: add `instance_template.hostname` attribute in `yandex_compute_instance_group` resource and data source
* compute: add `instances.status_changed_at` attribute in `yandex_compute_instance_group` resource and data source
* managed-kubernetes: add `node_ipv4_cidr_mask_size` attribute to `yandex_kubernetes_cluster` resource and data source
* managed-kubernetes: add `deploy_policy.max_unavailable` and `deploy_policy.max_expansion` attributes to `yandex_kubernetes_node_group` resource and data source
* serverless: add `environment` attribute in `yandex_function` resource and data source

BUG FIXES:
* mdb: fix modifying `yandex_mdb_mysql_cluster` attribute `backup_window_start`

## 0.35.0 (March 31, 2020)
FEATURES:
* **New Resource:** `yandex_kms_secret_ciphertext`

ENHANCEMENTS:
* mdb: add `config_spec.access.serverless` attribute in `resource_yandex_mdb_clickhouse_cluster` resource and data source

BUG FIXES:
* mdb: forbidden to change user settings that are not present in the scheme of `resource_yandex_mdb_postgresql_cluster`
* compute: compute instance attribute `hostname` is now filled when imported

## 0.34.0 (March 18, 2020)
FEATURES:
* **New Data Source:** `yandex_function`
* **New Data Source:** `yandex_function_trigger`
* **New Resource:** `yandex_function`
* **New Resource:** `yandex_function_trigger`

ENHANCEMENTS:
* compute: add `instance_template.network_settings` attribute in `yandex_compute_instance_group` resource and data source

## 0.33.0 (March 06, 2020)
FEATURES:
* **New Data Source:** `yandex_iot_core_registry`
* **New Data Source:** `yandex_iot_core_device`
* **New Resource:** `yandex_iot_core_registry`
* **New Resource:** `yandex_iot_core_device`

ENHANCEMENTS:
* managed-kubernetes: support network policy provider for `yandex_kubernetes_cluster` ([#45](https://github.com/terraform-providers/terraform-provider-yandex/issues/45))
* managed-kubernetes: add `node_labels`, `node_taints` and `allowed_unsafe_sysctls` fields for `yandex_kubernetes_node_group`

BUG FIXES:
* mdb: throw error when trying to modify `assign_public_ip` in `resource_yandex_mdb_postgresql_cluster`,`resource_yandex_mdb_mysql_cluster`

## 0.32.0 (February 28, 2020)
FEATURES:
* compute: allow setting public IP address for `yandex_compute_instance`
* mdb: support ClickHouse cluster access for Yandex.Metrica

BUG FIXES:
* mdb: disallow change `lc_collate` and `lc_ctype` in `yandex_mdb_postgresql_cluster` after creation.
* container-registry: prevent terraform crash during `terraform destroy` execution for non-existent container registry.
* resourcemanager: data source folder. fixed folder_id resolve by name (would fail without folder_id in provider config)
* managed-kubernetes: k8s cluster version update no longer requires destroying of resource
* managed-kubernetes: update of maintenance window `start_time` and `duration` will now trigger resource update

## 0.31.0 (February 14, 2020)
FEATURES:
* compute: software network acceleration for `yandex_compute_instance`
* mdb: support roles for users in `yandex_mdb_mysql_cluster`

ENHANCEMENTS:
* compute: support metric labels for custom rules in `yandex_compute_instance_group` resource `scale_policy.auto_scale` attribute

BUG FIXES:
* lb: fix modifying health check settings

## 0.30.0 (February 04, 2020)
FEATURES:
* **New Data Source:** `yandex_dataproc_cluster`
* **New Resource:** `yandex_dataproc_cluster`

ENHANCEMENTS:
* managed-kubernetes: support autoscaled `yandex_kubernetes_node_group`

## 0.29.1 (January 29, 2020)
BUG FIXES:
* resourcemanager: data source cloud. fixed cloud_id resolve by name (would fail without folder_id in provider config)

## 0.29.0 (January 24, 2020)
FEATURES:
* **New Data Source:** `yandex_mdb_mysql_cluster`
* **New Data Source:** `yandex_mdb_postgresql_cluster`
* **New Resource:** `yandex_mdb_mysql_cluster`
* **New Resource:** `yandex_mdb_postgresql_cluster`

## 0.28.0 (January 13, 2020)
FEATURES:
* **New Resource:** `yandex_kms_symmetric_key`

ENHANCEMENTS:
* managed-kubernetes: support maintenance policy for `yandex_kubernetes_cluster` and `yandex_kubernetes_node_group`
* lb: `yandex_lb_network_load_balancer` now supports UDP for `protocol` attribute.

BUG FIXES:
* provider: fix `message type "google.protobuf.Empty" isn't linked in` ([#35](https://github.com/terraform-providers/terraform-provider-yandex/issues/35))

## 0.27.0 (December 20, 2019)
FEATURES:
* **New Data Source:** `yandex_mdb_mongodb_cluster`
* **New Resource:** `yandex_mdb_mongodb_cluster`

ENHANCEMENTS:
* mdb: support sharding in `yandex_mdb_clickhouse_cluster`
* lb: changes in `yandex_lb_network_load_balancer` support ipv6 at listener.0.external_address_spec.ip_version

## 0.26.0 (December 06, 2019)
ENHANCEMENTS:
* compute: support for custom rules in `yandex_compute_instance_group.scale_policy.auto_scale`

## 0.25.0 (December 05, 2019)
FEATURES:
* **New Data Source:** `yandex_mdb_clickhouse_cluster`
* **New Resource:** `yandex_mdb_clickhouse_cluster`

## 0.24.0 (December 03, 2019)
BUG FIXES:
* managed-kubernetes: changes in `yandex_kubernetes_node_group` allocation_policy should trigger destroy/add.
* managed-kubernetes: changes in `yandex_kubernetes_cluster` location, release_channel should trigger destroy/add.
* managed-kubernetes: changes in `yandex_kubernetes_cluster` master.0.version should NOT trigger destroy/add, and use update instead.
* managed-kubernetes: forbidden zero values in `yandex_kubernetes_node_group`, in instance_template.0.resources.0.memory(cores)
* managed-kubernetes: fill `instance_group_id` field in `yandex_kubernetes_node_group` datasource and resource.

ENHANCEMENTS:
* compute: support update of service_account_id in `yandex_compute_instance` without resource recreation.
* datasource resolving by name now uses folder_id from its config (when provided), affected datasources:
`yandex_compute_disk`,  `yandex_compute_image`, `yandex_compute_instance`, `yandex_compute_snapshot`,
`yandex_container_registry`, `yandex_kubernetes_cluster`, `yandex_kubernetes_node_group`,
`yandex_lb_network_load_balancer`, `yandex_lb_target_group`, `yandex_mdb_redis_cluster`,
`yandex_vpc_network`, `yandex_vpc_route_table`, `yandex_vpc_subnet`.

## 0.23.0 (November 05, 2019)
ENHANCEMENTS:
* mdb: support sharding in `yandex_mdb_redis_cluster`
* compute: increase `yandex_compute_snapshot` timeout from 5 to 20 minutes

BUG FIXES:
* managed-kubernetes: mark as computable `version` and `public_ip` in `yandex_kubernetes_cluster` resource

## 0.22.0 (October 24, 2019)
ENHANCEMENTS:
* compute: add `instances` to `yandex_compute_instance_group` resource
* mdb: add fqdns of hosts in `yandex_mdb_redis_cluster` resource and data source
* managed-kubernetes: add `version` to `yandex_kubernetes_node_group` resource

## 0.21.0 (October 17, 2019)
ENHANCEMENTS:
* storage: `yandex_storage_bucket` and `yandex_storage_object` resources can manage ACL

## 0.20.0 (October 15, 2019)
FEATURES:
* **New Resource:** `yandex_storage_bucket`
* **New Resource:** `yandex_storage_object`

## 0.19.0 (October 15, 2019)
ENHANCEMENTS:
* managed-kubernetes: `yandex_kubernetes_node_group` resource can now be imported
* managed-kubernetes: `yandex_kubernetes_cluster` resource can now be imported

BUG FIXES:
* minor documentation fixes for Kubernetes cluster resource and instance group datasource.

## 0.18.0 (October 11, 2019)
ENHANCEMENTS:
* provider: support authentication via instance service account from inside an instance

BUG FIXES:
* container: increase default timeout

## 0.17.0 (October 02, 2019)
FEATURES:
* compute: auto_scale support added for `yandex_compute_instance_group` resource and data source

## 0.16.0 (October 01, 2019)
* **New Data Source:** `yandex_mdb_redis_cluster`
* **New Resource:** `yandex_mdb_redis_cluster`

## 0.15.0 (September 30, 2019)
FEATURES:
* **New Data Source:** `yandex_kubernetes_cluster`
* **New Data Source:** `yandex_kubernetes_node_group`
* **New Resource:** `yandex_kubernetes_cluster`
* **New Resource:** `yandex_kubernetes_node_group`

## 0.14.0 (September 27, 2019)
* provider: migrate to standalone Terraform SDK module ([#22](https://github.com/terraform-providers/terraform-provider-yandex/issues/22))
* provider: support graceful shutdown
* iam: use logic lock on cloud while create SA to prevent simultaneous IAM membership changes
* container: resolve data source `yandex_container_registry` by name.

## 0.13.0 (September 23, 2019)
FEATURES:
* **New Resource:** `yandex_iam_service_account_api_key`
* **New Resource:** `yandex_iam_service_account_key`

ENHANCEMENTS:
* compute: `yandex_compute_snapshot` resource can now be imported
* iam: `yandex_iam_service_account` resource can now be imported
* iam: `yandex_iam_service_account_static_access_key` resource now supports `pgp_key` field.

## 0.12.0 (September 20, 2019)
FEATURES:
* **New Data Source:** `yandex_container_registry`
* **New Resource:** `yandex_container_registry`

## 0.11.2 (September 19, 2019)
ENHANCEMENTS:
* provider: provider uses permanent client-request-id identifier while the terraform is running

BUG FIXES:
* provider: fix provider name and version detection

## 0.11.1 (September 13, 2019)
ENHANCEMENTS:
* provider: set provider name and version in user agent header.

BUG FIXES:
* compute: fix flattening of health checks for `yandex_compute_instance_group` resource

## 0.11.0 (September 11, 2019)
ENHANCEMENTS:
* compute: add `resources.0.gpus` attribute in `yandex_compute_instance` resource and data source
* compute: add `resources.0.gpus` attribute in `yandex_compute_instance_group` resource and data source

## 0.10.2 (September 09, 2019)
ENHANCEMENTS:
* compute: `yandex_compute_snapshot` resource can now be imported
* iam: `yandex_iam_service_account` resource can now be imported

BUG FIXES:
* compute: fix read operation of `yandex_compute_instance`

## 0.10.1 (August 26, 2019)
BUG FIXES:
* resourcemanager: resources `yandex_*_iam_binding`, `yandex_•_iam_policy` works with full set of bindings.

## 0.10.0 (August 21, 2019)
BUG FIXES:
* vpc: remove `v6_cidr_blocks` attr in `yandex_vpc_subnet` resource. This property is not available right now.

ENHANCEMENTS:
* compute: instance_group data source and resource support new fields in `load_balancer` section.
* resourcemanager: support lookup `yandex_resourcemanager_folder` at specific cloud_id. ([#17](https://github.com/terraform-providers/terraform-provider-yandex/issues/17))

## 0.9.1 (August 14, 2019)
ENHANCEMENTS:
* compute: use `min_disk_size` of image or `disk_size` of snapshot to set size of boot_disk on instance template for `yandex_compute_instance_group`.

## 0.9.0 (August 07, 2019)
FEATURES:
* **New Data Source:** `yandex_lb_network_load_balancer`
* **New Data Source:** `yandex_lb_target_group`
* **New Resource:** `yandex_lb_network_load_balancer`
* **New Resource:** `yandex_lb_target_group`

ENHANCEMENTS:
* compute: use `min_disk_size` of image or `disk_size` of snapshot to set size of boot_disk on instance create.
* compute: update instance resource spec and platform type in one request.

BUG FIXES:
* compute: change attribute `folder_id` from Required to Optional for `yandex_compute_instance_group` resource [[#14](https://github.com/terraform-providers/terraform-provider-yandex/issues/14)].

## 0.8.1 (July 04, 2019)
BUG FIXES:
* compute: fix `yandex_compute_instance_group` with `load_balancer_spec` defined [[#13](https://github.com/terraform-providers/terraform-provider-yandex/issues/13)].

## 0.8.0 (June 25, 2019)
FEATURES:
* **New Data Source**: `yandex_compute_instance_group`
* **New Resource**: `yandex_compute_instance_group`

## 0.7.0 (June 06, 2019)
ENHANCEMENTS:
* provider: Support SDK retries.

## 0.6.0 (May 29, 2019)
NOTES:
* provider: This release includes a Terraform SDK upgrade with compatibility for Terraform v0.12.
* provider: Switch dependency management to Go modules. ([#5](https://github.com/terraform-providers/terraform-provider-yandex/issues/5))

## 0.5.2 (April 24, 2019)
ENHANCEMENTS:
* compute: fractional values for memory for `yandex_compute_instance`.
* compute: `yandex_compute_instance` support update platform_id in stopped state.

## 0.5.1 (April 20, 2019)
BUG FIXES:
* compute: fix migration process for `yandex_compute_instance`.

## 0.5.0 (April 17, 2019)
ENHANCEMENTS:
* all: save new entity identifiers at start of create operation
* compute: `yandex_compute_instance` support update resources in stopped state.
* compute: change attribute `resources` type from Set to List

## 0.4.1 (April 11, 2019)
BUG FIXES:
* compute: fix properties of `service_account_id` attribute.

## 0.4.0 (April 09, 2019)
ENHANCEMENTS:
* compute: `yandex_compute_instance` adds a `service_account_id` attribute.

## 0.3.0 (April 03, 2019)
FEATURES:
* **New Datasource**: `yandex_vpc_route_table`
* **New Resource**: `yandex_vpc_route_table`

ENHANCEMENTS:
* vpc: `yandex_vpc_subnet` adds a `route_table_id` field.

## 0.2.0 (March 26, 2019)
ENHANCEMENTS:
* provider: authentication with service account key file. ([#3](https://github.com/terraform-providers/terraform-provider-yandex/issues/3))
* vpc: increase subnet create/update/delete timeout.
* vpc: resolve data source `network`, `subnet` by name.
* compute: resolve data source `instance`, `disk`, `image`, `snapshot` objects by names.
* resourcemanager: resolve data source `folder` by name.

## 0.1.16 (March 14, 2019)
ENHANCEMENTS:
* compute: support preemptible instance type.

BUG FIXES:
* compute: fix update method on compute resources for description attribute.

## 0.1.15 (February 22, 2019)

BACKWARDS INCOMPATIBILITIES:
* compute: `yandex_compute_disk.source_image_id` and `yandex_compute_disk.source_snapshot_id` has been removed.
* iam: `iam_service_account_key` was renamed to `iam_service_account_static_access_key`.

ENHANCEMENTS:
* provider: more descriptive error messages.
* compute: `yandex_compute_disk` support for increasing size without force recreation of the resource.

BUG FIXES:
* compute: make consistent disk type attribute name `type_id` -> `type`.
* compute: remove attr `instance_id` from `yandex_compute_instance`.
* compute: make `yandex_compute_instancenet.network_interface.*.nat` ForceNew.

## 0.1.14 (December 26, 2018)

FEATURES:
* **New Data Source:** `yandex_compute_disk`
* **New Data Source:** `yandex_compute_image`
* **New Data Source:** `yandex_compute_instance`
* **New Data Source:** `yandex_compute_snapshot`
* **New Data Source:** `yandex_iam_policy`
* **New Data Source:** `yandex_iam_role`
* **New Data Source:** `yandex_iam_service_account`
* **New Data Source:** `yandex_iam_user`
* **New Data Source:** `yandex_resourcemanager_cloud`
* **New Data Source:** `yandex_resourcemanager_folder`
* **New Data Source:** `yandex_vpc_network`
* **New Data Source:** `yandex_vpc_subnet`
* **New Resource:** `yandex_compute_disk`
* **New Resource:** `yandex_compute_image`
* **New Resource:** `yandex_compute_instance`
* **New Resource:** `yandex_compute_snapshot`
* **New Resource:** `yandex_iam_service_account`
* **New Resource:** `yandex_iam_service_account_iam_binding`
* **New Resource:** `yandex_iam_service_account_iam_member`
* **New Resource:** `yandex_iam_service_account_iam_policy`
* **New Resource:** `yandex_iam_service_account_key`
* **New Resource:** `yandex_vpc_network`
* **New Resource:** `yandex_vpc_subnet`
* **New Resource:** `yandex_resourcemanager_cloud_iam_binding`
* **New Resource:** `yandex_resourcemanager_cloud_iam_member`
* **New Resource:** `yandex_resourcemanager_folder_iam_binding`
* **New Resource:** `yandex_resourcemanager_folder_iam_member`
* **New Resource:** `yandex_resourcemanager_folder_iam_policy`

ENHANCEMENTS:
* compute: support IPv6 addresses
* vpc: support IPv6 addresses<|MERGE_RESOLUTION|>--- conflicted
+++ resolved
@@ -3,12 +3,9 @@
 * provider: the default development, testing and building of the provider is now done with Go 1.16.
 * serverless: supported API Gateway
 
-<<<<<<< HEAD
-=======
 BUG FIXES:
 * mdb: fix user settings diff for ClickHouse cluster
 
->>>>>>> 11022d87
 ## 0.53.0 (March 19, 2021)
 ENHANCEMENTS:
 * mdb: add example and update documentation for `yandex_mdb_postgresql_cluster` resource
